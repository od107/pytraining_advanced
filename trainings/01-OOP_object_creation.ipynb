--- conflicted
+++ resolved
@@ -176,7 +176,7 @@
     ":hourglass: 30 min\n",
     "\n",
     "What is the difference between the following pairs of concepts:\n",
-<<<<<<< HEAD
+
     "- class and object : class is blueprint\n",
     "- object and instance: an object is an instance of the class (interchangeable)\n",
     "- class attribute and attribute : class attribute shared among objects (fewer class attributes is better, @classMethod)\n",
@@ -186,17 +186,7 @@
     "- public method/attribute and private method/attribute (private attribute should start with a double underscore)\n",
     "- private method/attribute and protected method/attribute : protected can be used in subclasses, private cannot (convention: attribute preceded by a single underscore is protected)\n",
     "- attribute and property (property is when you expose a private attribute via a function @property, then you don't need to use brackets behind the getter)"
-=======
-    "- class and object;\n",
-    "- object and instance;\n",
-    "- attribute and class attribute;\n",
-    "- interface/protocol and abstract class;\n",
-    "- method and function;\n",
-    "- class method and method;\n",
-    "- public method/attribute and private method/attribute;\n",
-    "- private method/attribute and protected method/attribute;\n",
-    "- attribute and property."
->>>>>>> fa3d289b
+
    ]
   },
   {
@@ -414,11 +404,9 @@
   },
   {
    "cell_type": "code",
-<<<<<<< HEAD
+
    "execution_count": 12,
-=======
-   "execution_count": 2,
->>>>>>> fa3d289b
+
    "metadata": {},
    "outputs": [
     {
